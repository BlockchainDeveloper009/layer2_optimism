# L2 Chain Derivation Specification

<!-- All glossary references in this file. -->
[g-derivation]: glossary.md#L2-chain-derivation
[g-payload-attr]: glossary.md#payload-attributes
[g-block]: glossary.md#block
[g-exec-engine]: glossary.md#execution-engine
[g-reorg]: glossary.md#chain-re-organization
[g-receipts]: glossary.md#receipt
[g-inception]: glossary.md#L2-chain-inception
[g-deposit-contract]: glossary.md#deposit-contract
[g-deposited]: glossary.md#deposited-transaction
[g-l1-attr-deposit]: glossary.md#l1-attributes-deposited-transaction
[g-user-deposited]: glossary.md#user-deposited-transaction
[g-deposits]: glossary.md#deposits
[g-deposit-contract]: glossary.md#deposit-contract
[g-l1-attr-predeploy]: glossary.md#l1-attributes-predeployed-contract
[g-depositing-call]: glossary.md#depositing-call
[g-depositing-transaction]: glossary.md#depositing-transaction
[g-sequencing]: glossary.md#sequencing
[g-sequencer]: glossary.md#sequencer
[g-sequencing-epoch]: glossary.md#sequencing-epoch
[g-sequencing-window]: glossary.md#sequencing-window
[g-sequencer-batch]: glossary.md#sequencer-batch
[g-l2-genesis]: glossary.md#l2-genesis-block
[g-l2-chain-inception]: glossary.md#L2-chain-inception
[g-batcher-transaction]: glossary.md#batcher-transaction
[g-avail-provider]: glossary.md#data-availability-provider
[g-batcher]: glossary.md#batcher
[g-l2-output]: glossary.md#l2-output-root
[g-fault-proof]: glossary.md#fault-proof
[g-channel]: glossary.md#channel
[g-channel-frame]: glossary.md#channel-frame
[g-rollup-node]: glossary.md#rollup-node
[g-channel-timeout]: glossary.md#channel-timeout
[g-block-time]: glossary.md#block-time
[g-time-slot]: glossary.md#time-slot
[g-consolidation]: glossary.md#unsafe-block-consolidation
[g-safe-l2-head]: glossary.md#safe-l2-head
[g-safe-l2-block]: glossary.md#safe-l2-block
[g-unsafe-l2-head]: glossary.md#unsafe-l2-head
[g-unsafe-l2-block]: glossary.md#unsafe-l2-block
[g-unsafe-sync]: glossary.md#unsafe-sync
[g-l1-origin]: glossary.md#l1-origin
[g-deposit-tx-type]: glossary.md#deposited-transaction-type
[g-finalized-l2-head]: glossary.md#finalized-l2-head
[g-system-config]: glossary.md#system-configuration

<!-- START doctoc generated TOC please keep comment here to allow auto update -->
<!-- DON'T EDIT THIS SECTION, INSTEAD RE-RUN doctoc TO UPDATE -->
**Table of Contents**

- [Overview](#overview)
  - [Eager Block Derivation](#eager-block-derivation)
- [Batch Submission](#batch-submission)
  - [Sequencing & Batch Submission Overview](#sequencing--batch-submission-overview)
  - [Batch Submission Wire Format](#batch-submission-wire-format)
    - [Batcher Transaction Format](#batcher-transaction-format)
    - [Frame Format](#frame-format)
    - [Channel Format](#channel-format)
    - [Batch Format](#batch-format)
- [Architecture](#architecture)
  - [L2 Chain Derivation Pipeline](#l2-chain-derivation-pipeline)
    - [L1 Traversal](#l1-traversal)
    - [L1 Retrieval](#l1-retrieval)
    - [Frame Queue](#frame-queue)
    - [Channel Bank](#channel-bank)
      - [Pruning](#pruning)
      - [Timeouts](#timeouts)
      - [Reading](#reading)
      - [Loading frames](#loading-frames)
    - [Channel Reader (Batch Decoding)](#channel-reader-batch-decoding)
    - [Batch Queue](#batch-queue)
    - [Payload Attributes Derivation](#payload-attributes-derivation)
    - [Engine Queue](#engine-queue)
      - [Engine API usage](#engine-api-usage)
      - [Forkchoice synchronization](#forkchoice-synchronization)
      - [L1-consolidation: payload attributes matching](#l1-consolidation-payload-attributes-matching)
      - [L1-sync: payload attributes processing](#l1-sync-payload-attributes-processing)
      - [Processing unsafe payload attributes](#processing-unsafe-payload-attributes)
    - [Resetting the Pipeline](#resetting-the-pipeline)
      - [Finding the sync starting point](#finding-the-sync-starting-point)
      - [Resetting derivation stages](#resetting-derivation-stages)
      - [About reorgs Post-Merge](#about-reorgs-post-merge)
- [Deriving Payload Attributes](#deriving-payload-attributes)
  - [Deriving the Transaction List](#deriving-the-transaction-list)
  - [Building Individual Payload Attributes](#building-individual-payload-attributes)

<!-- END doctoc generated TOC please keep comment here to allow auto update -->

# Overview

> **Note** the following assumes a single sequencer and batcher. In the future, the design will be adapted to
> accommodate multiple such entities.

[L2 chain derivation][g-derivation] — deriving L2 [blocks][g-block] from L1 data — is one of the main responsibility of
the [rollup node][g-rollup-node], both in validator mode, and in sequencer mode (where derivation acts as a sanity check
on sequencing, and enables detecting L1 chain [re-organizations][g-reorg]).

The L2 chain is derived from the L1 chain. In particular, each L1 block is mapped to an L2 [sequencing
epoch][g-sequencing-epoch] comprising multiple L2 blocks. The epoch number is defined to be equal to the corresponding
L1 block number.

To derive the L2 blocks in an epoch `E`, we need the following inputs:

- The L1 [sequencing window][g-sequencing-window] for epoch `E`: the L1 blocks in the range `[E, E + SWS)` where `SWS`
  is the sequencing window size (note that this means that epochs are overlapping). In particular, we need:
  - The [batcher transactions][g-batcher-transaction] included in the sequencing window. These allow us to
      reconstruct [sequencer batches][g-sequencer-batch] containing the transactions to include in L2 blocks (each batch
      contains a list of L2 blocks).
    - Note that it is impossible to have a batcher transaction containing a batch relative to epoch `E` on L1 block
        `E`, as the batch must contain the hash of L1 block `E`.
  - The [deposits][g-deposits] made in L1 block `E` (in the form of events emitted by the [deposit
      contract][g-deposit-contract]).
  - The L1 block attributes from L1 block `E` (to derive the [L1 attributes deposited transaction][g-l1-attr-deposit]).
- The state of the L2 chain after the last L2 block of epoch `E - 1`, or — if epoch `E - 1` does not exist — the
  [L2 genesis state][g-l2-genesis].
  - An epoch `E` does not exist if `E <= L2CI`, where `L2CI` is the [L2 chain inception][g-l2-chain-inception].

To derive the whole L2 chain from scratch, we simply start with the [L2 genesis state][g-l2-genesis], and the [L2 chain
inception][g-l2-chain-inception] as first epoch, then process all sequencing windows in order. Refer to the
[Architecture section][architecture] for more information on how we implement this in practice.
The L2 chain may contain pre-Bedrock history, but the L2 genesis here refers to the first Bedrock L2 block.

Each epoch may contain a variable number of L2 blocks (one every `l2_block_time`, 2s on Optimism), at the discretion of
[the sequencer][g-sequencer], but subject to the following constraints for each block:

- `min_l2_timestamp <= block.timestamp <= max_l2_timestamp`, where
  - all these values are denominated in seconds
  - `min_l2_timestamp = l1_timestamp`
    - This ensures that the L2 timestamp is not behind the L1 origin timestamp.
  - `block.timestamp = prev_l2_timestamp + l2_block_time`
    - `prev_l2_timestamp` is the timestamp of the last L2 block of the previous epoch
    - `l2_block_time` is a configurable parameter of the time between L2 blocks (on Optimism, 2s)
  - `max_l2_timestamp = max(l1_timestamp + max_sequencer_drift, min_l2_timestamp + l2_block_time)`
    - `l1_timestamp` is the timestamp of the L1 block associated with the L2 block's epoch
    - `max_sequencer_drift` is the most a sequencer is allowed to get ahead of L1

Put together, these constraints mean that there must be an L2 block every `l2_block_time` seconds, and that the
timestamp for the first L2 block of an epoch must never fall behind the timestamp of the L1 block matching the epoch.

Post-merge, Ethereum has a fixed [block time][g-block-time] of 12s (though some slots can be skipped). It is thus
expected that with a 2-second L2 block time, most of the time, each epoch will contain `12/2 = 6` L2 blocks.
The sequencer can however lengthen or shorten epochs (subject to above constraints).
The rationale is to maintain liveness in case of either a skipped slot on L1, or a temporary loss of connection to L1 —
which requires longer epochs.
Shorter epochs are then required to avoid L2 timestamps drifting further and further ahead of L1.

Note that `min_l2_timestamp + l2_block_time` ensures that a new L2 batch can always be processed, even if the
`max_sequencer_drift` is exceeded. However, when exceeding the `max_sequencer_drift`, progression to the next L1 origin
is enforced, with an exception to ensure the minimum timestamp bound (based on this next L1 origin) can be met in the
next L2 batch, and `len(batch.transactions) == 0` continues to be enforced while the `max_sequencer_drift` is exceeded.
See [Batch Queue] for more details.

## Eager Block Derivation

In practice, it is often not necessary to wait for a full sequencing window of L1 blocks in order to start deriving the
L2 blocks in an epoch. Indeed, as long as we are able to reconstruct sequential batches, we can start deriving the
corresponding L2 blocks. We call this *eager block derivation*.

However, in the very worst case, we can only reconstruct the batch for the first L2 block in the epoch by reading the
last L1 block of the sequencing window. This happens when some data for that batch is included in the last L1 block of
the window. In that case, not only can we not derive the first L2 block in the epoch, we also cannot derive any further
L2 block in the epoch until then, as they need the state that results from applying the epoch's first L2 block.
(Note that this only applies to *block* derivation. Batches can still be derived and tentatively queued,
we just won't be able to create blocks from them.)

------------------------------------------------------------------------------------------------------------------------

# Batch Submission

## Sequencing & Batch Submission Overview

The [sequencer][g-sequencer] accepts L2 transactions from users. It is responsible for building blocks out of these. For
each such block, it also creates a corresponding [sequencer batch][g-sequencer-batch]. It is also responsible for
submitting each batch to a [data availability provider][g-avail-provider] (e.g. Ethereum calldata), which it does via
its [batcher][g-batcher] component.

The difference between an L2 block and a batch is subtle but important: the block includes an L2 state root, whereas the
batch only commits to transactions at a given L2 timestamp (equivalently: L2 block number). A block also includes a
reference to the previous block (\*).

(\*) This matters in some edge case where a L1 reorg would occur and a batch would be reposted to the L1 chain but not
the preceding batch, whereas the predecessor of an L2 block cannot possibly change.

This means that even if the sequencer applies a state transition incorrectly, the transactions in the batch will still
be considered part of the canonical L2 chain. Batches are still subject to validity checks (i.e. they have to be encoded
correctly), and so are individual transactions within the batch (e.g. signatures have to be valid). Invalid batches and
invalid individual transactions within an otherwise valid batch are discarded by correct nodes.

If the sequencer applies a state transition incorrectly and posts an [output root][g-l2-output], then this output root
will be incorrect. The incorrect output root which will be challenged by a [fault proof][g-fault-proof], then replaced
by a correct output root **for the existing sequencer batches.**

Refer to the [Batch Submission specification][batcher-spec] for more information.

[batcher-spec]: batcher.md

## Batch Submission Wire Format

[wire-format]: #batch-submission-wire-format

Batch submission is closely tied to L2 chain derivation because the derivation process must decode the batches that have
been encoded for the purpose of batch submission.

The [batcher][g-batcher] submits [batcher transactions][g-batcher-transaction] to a [data availability
provider][g-avail-provider]. These transactions contain one or multiple [channel frames][g-channel-frame], which are
chunks of data belonging to a [channel][g-channel].

A [channel][g-channel] is a sequence of [sequencer batches][g-sequencer-batch] (for any L2 blocks) compressed
together. The reason to group multiple batches together is simply to obtain a better compression rate, hence reducing
data availability costs.

Channels might be too large to fit in a single [batcher transaction][g-batcher-transaction], hence we need to split it
into chunks known as [channel frames][g-channel-frame]. A single batcher transaction can also carry multiple frames
(belonging to the same or to different channels).

This design gives use the maximum flexibility in how we aggregate batches into channels, and split channels over batcher
transactions. It notably allows us to maximize data utilisation in a batcher transaction: for instance it allows us to
pack the final (small) frame of a window with large frames from the next window.

In the future this channel identification feature also allows the [batcher][g-batcher] to employ multiple signers
(private keys) to submit one or multiple channels in parallel (1).

(1) This helps alleviate issues where, because of transaction nonce values affecting the L2 tx-pool and thus inclusion:
multiple transactions made by the same signer are stuck waiting on the inclusion of a previous transaction.

Also note that we use a streaming compression scheme, and we do not need to know how many blocks a channel will end up
containing when we start a channel, or even as we send the first frames in the channel.

And by splitting channels across multiple data transactions, the L2 can have larger block data than the
data-availability layer may support.

All of this is illustrated in the following diagram. Explanations below.

![batch derivation chain diagram](./assets/batch-deriv-chain.svg)

The first line represents L1 blocks with their numbers. The boxes under the L1 blocks represent [batcher
transactions][g-batcher-transaction] included within the block. The squiggles under the L1 blocks represent
[deposits][g-deposits] (more specifically, events emitted by the [deposit contract][g-deposit-contract]).

Each colored chunk within the boxes represents a [channel frame][g-channel-frame]. So `A` and `B` are
[channels][g-channel] whereas `A0`, `A1`, `B0`, `B1`, `B2` are frames. Notice that:

- multiple channels are interleaved
- frames do not need to be transmitted in order
- a single batcher transaction can carry frames from multiple channels

In the next line, the rounded boxes represent individual [sequencer batches][g-sequencer-batch] that were extracted from
the channels. The four blue/purple/pink were derived from channel `A` while the other were derived from channel `B`.
These batches are here represented in the order they were decoded from batches (in this case `B` is decoded first).

> **Note** The caption here says "Channel B was seen first and will be decoded into batches first", but this is not a
> requirement. For instance, it would be equally acceptable for an implementation to peek into the channels and decode
> the one that contains the oldest batches first.

The rest of the diagram is conceptually distinct from the first part and illustrates L2 chain derivation after the
channels have been reordered.

The first line shows batcher transactions. Note that in this case, there exists an ordering of the batches that makes
all frames within the channels appear contiguously. This is not true in general. For instance, in the second
transaction, the position of `A1` and `B0` could have been inverted for exactly the same result — no changes needed in
the rest of the diagram.

The second line shows the reconstructed channels in proper order. The third line shows the batches extracted from the
channel. Because the channels are ordered and the batches within a channel are sequential, this means the batches are
ordered too. The fourth line shows the [L2 block][g-block] derived from each batch. Note that we have a 1-1 batch to
block mapping here but, as we'll see later, empty blocks that do not map to batches can be inserted in cases where there
are "gaps" in the batches posted on L1.

The fifth line shows the [L1 attributes deposited transaction][g-l1-attr-deposit] which, within each L2 block, records
information about the L1 block that matches the L2 block's epoch. The first number denotes the epoch/L1x number, while
the second number (the "sequence number") denotes the position within the epoch.

Finally, the sixth line shows [user-deposited transactions][g-user-deposited] derived from the [deposit
contract][g-deposit-contract] event mentioned earlier.

Note the `101-0` L1 attributes transaction on the bottom right of the diagram. Its presence there is only possible if
frame `B2` indicates that it is the last frame within the channel and (2) no empty blocks must be inserted.

The diagram does not specify the sequencing window size in use, but from this we can infer that it must be at least 4
blocks, because the last frame of channel `A` appears in block 102, but belong to epoch 99.

As for the comment on "security types", it explains the classification of blocks as used on L1 and L2.

- [Unsafe L2 blocks][g-unsafe-l2-block]:
- [Safe L2 blocks][g-safe-l2-block]:
- Finalized L2 blocks: refer to block that have been derived from [finalized][g-finalized-l2-head] L1 data.

These security levels map to the `headBlockHash`, `safeBlockHash` and `finalizedBlockHash` values transmitted when
interacting with the [execution-engine API][exec-engine].

### Batcher Transaction Format

Batcher transactions are encoded as `version_byte ++ rollup_payload` (where `++` denotes concatenation).

| `version_byte` | `rollup_payload`                               |
|----------------|------------------------------------------------|
| 0              | `frame ...` (one or more frames, concatenated) |

Unknown versions make the batcher transaction invalid (it must be ignored by the rollup node).
All frames in a batcher transaction must be parseable. If any one frame fails to parse, the all frames in the
transaction are rejected.

Batch transactions are authenticated by verifying that the `to` address of the transaction matches the batch inbox
address, and the `from` address matches the batch-sender address in the [system configuration][g-system-config] at the
time of the L1 block that the transaction data is read from.

### Frame Format

A [channel frame][g-channel-frame] is encoded as:

```text
frame = channel_id ++ frame_number ++ frame_data_length ++ frame_data ++ is_last

channel_id        = bytes16
frame_number      = uint16
frame_data_length = uint32
frame_data        = bytes
is_last           = bool
```

Where `uint32` and `uint16` are all big-endian unsigned integers. Type names should be interpreted to and
encoded according to [the Solidity ABI][solidity-abi].

[solidity-abi]: https://docs.soliditylang.org/en/v0.8.16/abi-spec.html

All data in a frame is fixed-size, except the `frame_data`. The fixed overhead is `16 + 2 + 4 + 1 = 23 bytes`.
Fixed-size frame metadata avoids a circular dependency with the target total data length,
to simplify packing of frames with varying content length.

where:

- `channel_id` is an opaque identifier for the channel. It should not be reused and is suggested to be random; however,
outside of timeout rules, it is not checked for validity
- `frame_number` identifies the index of the frame within the channel
- `frame_data_length` is the length of `frame_data` in bytes. It is capped to 1,000,000 bytes.
- `frame_data` is a sequence of bytes belonging to the channel, logically after the bytes from the previous frames
- `is_last` is a single byte with a value of 1 if the frame is the last in the channel, 0 if there are frames in the
  channel. Any other value makes the frame invalid (it must be ignored by the rollup node).

[batcher-spec]: batching.md

### Channel Format

A channel is encoded as `channel_encoding`, defined as:

```text
rlp_batches = []
for batch in batches:
    rlp_batches.append(batch)
channel_encoding = compress(rlp_batches)
```

where:

- `batches` is the input, a sequence of batches byte-encoded as per the next section ("Batch Encoding")
- `rlp_batches` is the concatenation of the RLP-encoded batches
- `compress` is a function performing compression, using the ZLIB algorithm (as specified in [RFC-1950][rfc1950]) with
  no dictionary
- `channel_encoding` is the compressed version of `rlp_batches`

[rfc1950]: https://www.rfc-editor.org/rfc/rfc1950.html

When decompressing a channel, we limit the amount of decompressed data to `MAX_RLP_BYTES_PER_CHANNEL` (currently
10,000,000 bytes), in order to avoid "zip-bomb" types of attack (where a small compressed input decompresses to a
humongous amount of data). If the decompressed data exceeds the limit, things proceeds as though the channel contained
only the first `MAX_RLP_BYTES_PER_CHANNEL` decompressed bytes. The limit is set on RLP decoding, so all batches that
can be decoded in `MAX_RLP_BYTES_PER_CHANNEL` will be accepted ven if the size of the channel is greater than
`MAX_RLP_BYTES_PER_CHANNEL`. The exact requirement is that `length(input) <= MAX_RLP_BYTES_PER_CHANNEL`.

While the above pseudocode implies that all batches are known in advance, it is possible to perform streaming
compression and decompression of RLP-encoded batches. This means it is possible to start including channel frames in a
[batcher transaction][g-batcher-transaction] before we know how many batches (and how many frames) the channel will
contain.

### Batch Format

[batch-format]: #batch-format

Recall that a batch contains a list of transactions to be included in a specific L2 block.

A batch is encoded as `batch_version ++ content`, where `content` depends on the `batch_version`:

| `batch_version` | `content`                                                                          |
|-----------------|------------------------------------------------------------------------------------|
| 0               | `rlp_encode([parent_hash, epoch_number, epoch_hash, timestamp, transaction_list])` |

where:

- `batch_version` is a single byte, prefixed before the RLP contents, alike to transaction typing.
- `rlp_encode` is a function that encodes a batch according to the [RLP format], and `[x, y, z]` denotes a list
  containing items `x`, `y` and `z`
- `parent_hash` is the block hash of the previous L2 block
- `epoch_number` and `epoch_hash` are the number and hash of the L1 block corresponding to the [sequencing
  epoch][g-sequencing-epoch] of the L2 block
- `timestamp` is the timestamp of the L2 block
- `transaction_list` is an RLP-encoded list of [EIP-2718] encoded transactions.

[RLP format]: https://ethereum.org/en/developers/docs/data-structures-and-encoding/rlp/
[EIP-2718]: https://eips.ethereum.org/EIPS/eip-2718

Unknown versions make the batch invalid (it must be ignored by the rollup node), as do malformed contents.

The `epoch_number` and the `timestamp` must also respect the constraints listed in the [Batch Queue][batch-queue]
section, otherwise the batch is considered invalid and will be ignored.

------------------------------------------------------------------------------------------------------------------------

# Architecture

[architecture]: #architecture

The above primarily describes the general encodings used in L2 chain derivation,
primarily how batches are encoded within [batcher transactions][g-batcher-transaction].

This section describes how the L2 chain is produced from the L1 batches using a pipeline architecture.

A verifier may implement this differently, but must be semantically equivalent to not diverge from the L2 chain.

## L2 Chain Derivation Pipeline

[pipeline]: #l2-chain-derivation-pipeline

Our architecture decomposes the derivation process into a pipeline made up of the following stages:

1. L1 Traversal
2. L1 Retrieval
3. Frame Queue
4. Channel Bank
5. Channel Reader (Batch Decoding)
6. Batch Queue
7. Payload Attributes Derivation
8. Engine Queue

The data flows from the start (outer) of the pipeline towards the end (inner).
From the innermost stage the data is pulled from the outermost stage.

However, data is *processed* in reverse order. Meaning that if there is any data to be processed in the last stage, it
will be processed first. Processing proceeds in "steps" that can be taken at each stage. We try to take as many steps as
possible in the last (most inner) stage before taking any steps in its outer stage, etc.

This ensures that we use the data we already have before pulling more data and minimizes the latency of data traversing
the derivation pipeline.

Each stage can maintain its own inner state as necessary. In particular, each stage maintains a L1 block reference
(number + hash) to the latest L1 block such that all data originating from previous blocks has been fully processed, and
the data from that block is being or has been processed. This allows the innermost stage to account for finalization of
the L1 data-availability used to produce the L2 chain, to reflect in the L2 chain forkchoice when the L2 chain inputs
become irreversible.

Let's briefly describe each stage of the pipeline.

### L1 Traversal

In the *L1 Traversal* stage, we simply read the header of the next L1 block. In normal operations, these will be new
L1 blocks as they get created, though we can also read old blocks while syncing, or in case of an L1 [re-org][g-reorg].

Upon traversal of the L1 block, the [system configuration][g-system-config] copy used by the L1 retrieval stage is
updated, such that the batch-sender authentication is always accurate to the exact L1 block that is read by the stage.

### L1 Retrieval

In the *L1 Retrieval* stage, we read the block we get from the outer stage (L1 traversal), and extract data from it.
By default, the rollup operates on calldata retrieved from [batcher transactions][g-batcher-transaction] in the block,
for each transaction:

- The receiver must be the configured batcher inbox address.
- The sender must match the batcher address loaded from the system config matching the L1 block of the data.

Each data-transaction is versioned and contains a series of [channel frames][g-channel-frame] to be read by the
Frame Queue, see [Batch Submission Wire Format][wire-format].

### Frame Queue

The Frame Queue buffers one data-transaction at a time,
decoded into [channel frames][g-channel-frame], to be consumed by the next stage.
See [Batcher transaction format](#batcher-transaction-format) and [Frame format](#frame-format) specifications.

### Channel Bank

The *Channel Bank* stage is responsible for managing buffering from the channel bank that was written to by the L1
retrieval stage. A step in the channel bank stage tries to read data from channels that are "ready".

Channels are currently fully buffered until read or dropped,
streaming channels may be supported in a future version of the ChannelBank.

To bound resource usage, the Channel Bank prunes based on channel size, and times out old channels.

Channels are recorded in FIFO order in a structure called the *channel queue*. A channel is added to the channel
queue the first time a frame belonging to the channel is seen.

#### Pruning

After successfully inserting a new frame, the ChannelBank is pruned:
channels are dropped in FIFO order, until `total_size <= MAX_CHANNEL_BANK_SIZE`, where:

- `total_size` is the sum of the sizes of each channel, which is the sum of all buffered frame data of the channel,
  with an additional frame-overhead of `200` bytes per frame.
- `MAX_CHANNEL_BANK_SIZE` is a protocol constant of 100,000,000 bytes.

#### Timeouts

The L1 origin that the channel was opened in is tracked with the channel as `channel.open_l1_block`,
and determines the maximum span of L1 blocks that the channel data is retained for, before being pruned.

A channel is timed out if: `current_l1_block.number > channel.open_l1_block.number + CHANNEL_TIMEOUT`, where:

- `current_l1_block` is the L1 origin that the stage is currently traversing.
- `CHANNEL_TIMEOUT` is a rollup-configurable, expressed in number of L1 blocks.

New frames for timed-out channels are dropped instead of buffered.

#### Reading

Upon reading, process each channel in the order they were added to the channel bank. For each frame:

<<<<<<< HEAD
- if the channel is timed out, remove it from the channel-bank
- otherwise, if the channel is ready, then read it, remove it from the channel bank and stop processing further channels

A channel is ready if:

=======
Upon reading, while the first opened channel is timed-out, remove it from the channel-bank.

Once the first opened channel, if any, is not timed-out and is ready, then it is read and removed from the channel-bank.

A channel is ready if:

>>>>>>> d8d41bcb
- The channel is closed
- The channel has a contiguous sequence of frames until the closing frame

If no channel is ready, the next frame is read and ingested into the channel bank.

#### Loading frames

When a channel ID referenced by a frame is not already present in the Channel Bank,
a new channel is opened, tagged with the current L1 block, and appended to the channel-queue.

Frame insertion conditions:

- New frames matching timed-out channels that have not yet been pruned from the channel-bank are dropped.
<<<<<<< HEAD
- Duplicate frames (by frame number) for frames that have not been pruned from the channel-bank are dropped.
=======
- Duplicate frames (by frame number) for frames that have not yet been pruned from the channel-bank are dropped.
>>>>>>> d8d41bcb
- Duplicate closes (new frame `is_last == 1`, but the channel has already seen a closing frame and has not yet been
    pruned from the channel-bank) are dropped.

If a frame is closing (`is_last == 1`) any existing higher-numbered frames are removed from the channel.

Note that while this allows channel IDs to be reused once they have been pruned from the channel-bank, it is recommended
that batcher implementations use unique channel IDs.

### Channel Reader (Batch Decoding)

In this stage, we decompress the channel we pull from the last stage, and then parse
[batches][g-sequencer-batch] from the decompressed byte stream.

See [Batch Format][batch-format] for decompression and decoding specification.

### Batch Queue

[batch-queue]: #batch-queue

During the *Batch Buffering* stage, we reorder batches by their timestamps. If batches are missing for some [time
slots][g-time-slot] and a valid batch with a higher timestamp exists, this stage also generates empty batches to fill
the gaps.

Batches are pushed to the next stage whenever there is one sequential batch directly following the timestamp
of the current [safe L2 head][g-safe-l2-head] (the last block that can be derived from the canonical L1 chain).
The parent hash of the batch must also match the hash of the current safe L2 head.

Note that the presence of any gaps in the batches derived from L1 means that this stage will need to buffer for a whole
[sequencing window][g-sequencing-window] before it can generate empty batches (because the missing batch(es) could have
data in the last L1 block of the window in the worst case).

A batch can have 4 different forms of validity:

- `drop`: the batch is invalid, and will always be in the future, unless we reorg. It can be removed from the buffer.
- `accept`: the batch is valid and should be processed.
- `undecided`: we are lacking L1 information until we can proceed batch filtering.
- `future`: the batch may be valid, but cannot be processed yet and should be checked again later.

The batches are processed in order of the inclusion on L1: if multiple batches can be `accept`-ed the first is applied.
An implementation can defer `future` batches a later derivation step to reduce validation work.

The batches validity is derived as follows:

Definitions:

- `batch` as defined in the [Batch format section][batch-format].
- `epoch = safe_l2_head.l1_origin` a [L1 origin][g-l1-origin] coupled to the batch, with properties:
  `number` (L1 block number), `hash` (L1 block hash), and `timestamp` (L1 block timestamp).
- `inclusion_block_number` is the L1 block number when `batch` was first *fully* derived,
   i.e. decoded and output by the previous stage.
- `next_timestamp = safe_l2_head.timestamp + block_time` is the expected L2 timestamp the next batch should have,
  see [block time information][g-block-time].
- `next_epoch` may not be known yet, but would be the L1 block after `epoch` if available.
- `batch_origin` is either `epoch` or `next_epoch`, depending on validation.

Note that processing of a batch can be deferred until `batch.timestamp <= next_timestamp`,
since `future` batches will have to be retained anyway.

Rules, in validation order:

- `batch.timestamp > next_timestamp` -> `future`: i.e. the batch must be ready to process.
- `batch.timestamp < next_timestamp` -> `drop`: i.e. the batch must not be too old.
- `batch.parent_hash != safe_l2_head.hash` -> `drop`: i.e. the parent hash must be equal to the L2 safe head block hash.
- `batch.epoch_num + sequence_window_size < inclusion_block_number` -> `drop`: i.e. the batch must be included timely.
- `batch.epoch_num < epoch.number` -> `drop`: i.e. the batch origin is not older than that of the L2 safe head.
- `batch.epoch_num == epoch.number`: define `batch_origin` as `epoch`.
- `batch.epoch_num == epoch.number+1`:
  - If `next_epoch` is not known -> `undecided`:
    i.e. a batch that changes the L1 origin cannot be processed until we have the L1 origin data.
  - If known, then define `batch_origin` as `next_epoch`
- `batch.epoch_num > epoch.number+1` -> `drop`: i.e. the L1 origin cannot change by more than one L1 block per L2 block.
- `batch.epoch_hash != batch_origin.hash` -> `drop`: i.e. a batch must reference a canonical L1 origin,
  to prevent batches from being replayed onto unexpected L1 chains.
- `batch.timestamp < batch_origin.time` -> `drop`: enforce the min L2 timestamp rule.
- `batch.timestamp > batch_origin.time + max_sequencer_drift`: enforce the L2 timestamp drift rule,
  but with exceptions to preserve above min L2 timestamp invariant:
  - `len(batch.transactions) == 0`:
    - `epoch.number == batch.epoch_num`:
      this implies the batch does not already advance the L1 origin, and must thus be checked against `next_epoch`.
      - If `next_epoch` is not known -> `undecided`:
        without the next L1 origin we cannot yet determine if time invariant could have been kept.
      - If `batch.timestamp >= next_epoch.time` -> `drop`:
        the batch could have adopted the next L1 origin without breaking the `L2 time >= L1 time` invariant.
  - `len(batch.transactions) > 0`: -> `drop`:
    when exceeding the sequencer time drift, never allow the sequencer to include transactions.
- `batch.transactions`: `drop` if the `batch.transactions` list contains a transaction
  that is invalid or derived by other means exclusively:
  - any transaction that is empty (zero length byte string)
  - any [deposited transactions][g-deposit-tx-type] (identified by the transaction type prefix byte)

If no batch can be `accept`-ed, and the stage has completed buffering of all batches that can fully be read from the L1
block at height `epoch.number + sequence_window_size`, and the `next_epoch` is available,
then an empty batch can be derived with the following properties:

- `parent_hash = safe_l2_head.hash`
- `timestamp = next_timestamp`
- `transactions` is empty, i.e. no sequencer transactions. Deposited transactions may be added in the next stage.
- If `next_timestamp < next_epoch.time`: the current L1 origin is repeated, to preserve the L2 time invariant.
  - `epoch_num = epoch.number`
  - `epoch_hash = epoch.hash`
- If the batch is the first batch of the epoch, that epoch is used instead of advancing the epoch to ensure that
there is at least one L2 block per epoch.
  - `epoch_num = epoch.number`
  - `epoch_hash = epoch.hash`
- Otherwise,
  - `epoch_num = next_epoch.number`
  - `epoch_hash = next_epoch.hash`

### Payload Attributes Derivation

In the *Payload Attributes Derivation* stage, we convert the batches we get from the previous stage into instances of
the [`PayloadAttributes`][g-payload-attr] structure. Such a structure encodes the transactions that need to figure into
a block, as well as other block inputs (timestamp, fee recipient, etc). Payload attributes derivation is detailed in the
section [Deriving Payload Attributes section][deriving-payload-attr] below.

This stage maintains its own copy of the [system configuration][g-system-config], independent of the L1 retrieval stage.
The system configuration is updated with L1 log events whenever the L1 epoch referenced by the batch input changes.

### Engine Queue

In the *Engine Queue* stage, the previously derived `PayloadAttributes` structures are buffered and sent to the
[execution engine][g-exec-engine] to be executed and converted into a proper L2 block.

The stage maintains references to three L2 blocks:

- The [finalized L2 head][g-finalized-l2-head]: everything up to and including this block can be fully derived from the
  [finalized][l1-finality] (i.e. canonical and forever irreversible) part of the L1 chain.
- The [safe L2 head][g-safe-l2-head]: everything up to and including this block can be fully derived from the
  currently canonical L1 chain.
- The [unsafe L2 head][g-unsafe-l2-head]: blocks between the safe and unsafe heads are [unsafe
  blocks][g-unsafe-l2-block] that have not been derived from L1. These blocks either come from sequencing (in sequencer
  mode) or from [unsafe sync][g-unsafe-sync] to the sequencer (in validator mode).
  This is also known as the "latest" head.

Additionally, it buffers a short history of references to recently processed safe L2 blocks, along with references
from which L1 blocks each was derived.
This history does not have to be complete, but enables later L1 finality signals to be translated into L2 finality.

#### Engine API usage

To interact with the engine, the [execution engine API][exec-engine] is used, with the following JSON-RPC methods:

[exec-engine]: exec-engine.md

- [`engine_forkchoiceUpdatedV1`] — updates the forkchoice (i.e. the chain head) to `headBlockHash` if different, and
  instructs the engine to start building an execution payload if the payload attributes parameter is not `null`.
- [`engine_getPayloadV1`] — retrieves a previously requested execution payload build.
- [`engine_newPayloadV1`] — executes an execution payload to create a block.

[`engine_forkchoiceUpdatedV1`]: exec-engine.md#engine_forkchoiceupdatedv1
[`engine_getPayloadV1`]: exec-engine.md#engine_getpayloadv1
[`engine_newPayloadV1`]: exec-engine.md#engine_newpayloadv1

The execution payload is an object of type [`ExecutionPayloadV1`][eth-payload].

[eth-payload]: https://github.com/ethereum/execution-apis/blob/main/src/engine/paris.md#executionpayloadv1

#### Forkchoice synchronization

If there are any forkchoice updates to be applied, before additional inputs are derived or processed, then these are
applied to the engine first.

This synchronization may happen when:

- A L1 finality signal finalizes one or more L2 blocks: updating the "finalized" L2 block.
- A successful consolidation of unsafe L2 blocks: updating the "safe" L2 block.
- The first thing after a derivation pipeline reset, to ensure a consistent execution engine forkchoice state.

The new forkchoice state is applied with `engine_forkchoiceUpdatedV1`.
On forkchoice-state validity errors the derivation pipeline must be reset to recover to consistent state.

#### L1-consolidation: payload attributes matching

If the unsafe head is ahead of the safe head, then [consolidation][g-consolidation] is attempted, verifying that
existing unsafe L2 chain matches the derived L2 inputs as derived from the canonical L1 data.

During consolidation, we consider the oldest unsafe L2 block, i.e. the unsafe L2 block directly after the safe head. If
the payload attributes match this oldest unsafe L2 block, then that block can be considered "safe" and becomes the new
safe head.

The following fields of the derived L2 payload attributes are checked for equality with the L2 block:

- `parent_hash`
- `timestamp`
- `randao`
- `fee_recipient`
- `transactions_list` (first length, then equality of each of the encoded transactions, including deposits)

If consolidation succeeds, the forkchoice change will synchronize as described in the section above.

If consolidation fails, the L2 payload attributes will be processed immediately as described in the section below.
The payload attributes are chosen in favor of the previous unsafe L2 block, creating an L2 chain reorg on top of the
current safe block. Immediately processing the new alternative attributes enables execution engines like go-ethereum to
enact the change, as linear rewinds of the tip of the chain may not be supported.

#### L1-sync: payload attributes processing

[exec-engine-comm]: exec-engine.md#engine-api

If the safe and unsafe L2 heads are identical (whether because of failed consolidation or not), we send the L2 payload
attributes to the execution engine to be constructed into a proper L2 block.
This L2 block will then become both the new L2 safe and unsafe head.

If a payload attributes created from a batch cannot be inserted into the chain because of a validation error (i.e. there
was an invalid transaction or state transition in the block) the batch should be dropped & the safe head should not be
advanced. The engine queue will attempt to use the next batch for that timestamp from the batch queue. If no valid batch
is found, the rollup node will create a deposit only batch which should always pass validation because deposits are
always valid.

Interaction with the execution engine via the execution engine API is detailed in the [Communication with the Execution
Engine][exec-engine-comm] section.

The payload attributes are then processed with a sequence of:

- `engine_forkchoiceUpdatedV1` with current forkchoice state of the stage, and the attributes to start block building.
  - Non-deterministic sources, like the tx-pool, must be disabled to reconstruct the expected block.
- `engine_getPayload` to retrieve the payload, by the payload-ID in the result of the previous step.
- `engine_newPayload` to import the new payload into the execution engine.
- `engine_forkchoiceUpdatedV1` to make the new payload canonical,
   now with a change of both `safe` and `unsafe` fields to refer to the payload, and no payload attributes.

Engine API Error handling:

- On RPC-type errors the payload attributes processing should be re-attempted in a future step.
- On payload processing errors the attributes must be dropped, and the forkchoice state must be left unchanged.
  - Eventually the derivation pipeline will produce alternative payload attributes, with or without batches.
  - If the payload attributes only contained deposits, then it is a critical derivation error if these are invalid.
- On forkchoice-state validity errors the derivation pipeline must be reset to recover to consistent state.

#### Processing unsafe payload attributes

If no forkchoice updates or L1 data remain to be processed, and if the next possible L2 block is already available
through an unsafe source such as the sequencer publishing it via the p2p network, then it is optimistically processed as
an "unsafe" block. This reduces later derivation work to just consolidation with L1 in the happy case, and enables the
user to see the head of the L2 chain faster than the L1 may confirm the L2 batches.

To process unsafe payloads, the payload must:

- Have a block number higher than the current safe L2 head.
  - The safe L2 head may only be reorged out due to L1 reorgs.
- Have a parent blockhash that matches the current unsafe L2 head.
  - This prevents the execution engine individually syncing a larger gap in the unsafe L2 chain.
  - This prevents unsafe L2 blocks from reorging other previously validated L2 blocks.
  - This check may change in the future versions to adopt e.g. the L1 snap-sync protocol.

The payload is then processed with a sequence of:

- `engine_newPayloadV1`: process the payload. It does not become canonical yet.
- `engine_forkchoiceUpdatedV1`: make the payload the canonical unsafe L2 head, and keep the safe/finalized L2 heads.

Engine API Error handling:

- On RPC-type errors the payload processing should be re-attempted in a future step.
- On payload processing errors the payload must be dropped, and not be marked as canonical.
- On forkchoice-state validity errors the derivation pipeline must be reset to recover to consistent state.

### Resetting the Pipeline

It is possible to reset the pipeline, for instance if we detect an L1 [reorg (reorganization)][g-reorg].
**This enables the rollup node to handle L1 chain reorg events.**

Resetting will recover the pipeline into a state that produces the same outputs as a full L2 derivation process,
but starting from an existing L2 chain that is traversed back just enough to reconcile with the current L1 chain.

Note that this algorithm covers several important use-cases:

- Initialize the pipeline without starting from 0, e.g. when the rollup node restarts with an existing engine instance.
- Recover the pipeline if it becomes inconsistent with the execution engine chain, e.g. when the engine syncs/changes.
- Recover the pipeline when the L1 chain reorganizes, e.g. a late L1 block is orphaned, or a larger attestation failure.
- Initialize the pipeline to derive a disputed L2 block with prior L1 and L2 history inside a fault-proof program.

Handling these cases also means a node can be configured to eagerly sync L1 data with 0 confirmations,
as it can undo the changes if the L1 later does recognize the data as canonical, enabling safe low-latency usage.

The Engine Queue is first reset, to determine the L1 and L2 starting points to continue derivation from.
After this, the other stages are reset independent of each other.

#### Finding the sync starting point

To find the starting point, there are several steps, relative to the head of the chain traversing back:

1. Find the current L2 forkchoice state
   - If no `finalized` block can be found, start at the Bedrock genesis block.
   - If no `safe` block can be found, fallback to the `finalized` block.
   - The `unsafe` block should always be available and consistent with the above
     (it may not be in rare engine-corruption recovery cases, this is being reviewed).
2. Find the first L2 block with plausible L1 reference to be the new `unsafe` starting point,
   starting from previous `unsafe`, back to `finalized` and no further.
   - Plausible iff: the L1 origin of the L2 block is known and canonical, or unknown and has a block-number ahead of L1.
3. Find the first L2 block with an L1 reference older than the sequencing window, to be the new `safe` starting point,
   starting at the above plausible `unsafe` head, back to `finalized` and no further.
   - If at any point the L1 origin is known but not canonical, the `unsafe` head is revised to parent of the current.
   - The highest L2 block with known canonical L1 origin is remembered as `highest`.
   - If at any point the L1 origin in the block is corrupt w.r.t. derivation rules, then error. Corruption includes:
     - Inconsistent L1 origin block number or parent-hash with parent L1 origin
     - Inconsistent L1 sequence number (always changes to `0` for a L1 origin change, or increments by `1` if not)
   - If the L1 origin of the L2 block `n` is older than the L1 origin of `highest` by more than a sequence window,
     and `n.sequence_number == 0`, then the parent L2 block of `n` will be the `safe` starting point.
4. The `finalized` L2 block persists as the `finalized` starting point.
5. Find the first L2 block with an L1 reference older than the channel-timeout
   - The L1 origin referenced by this block which we call `l2base` will be the `base` for the L2 pipeline derivation:
     By starting here, the stages can buffer any necessary data, while dropping incomplete derivation outputs until
     L1 traversal has caught up with the actual L2 safe head.

While traversing back the L2 chain, an implementation may sanity-check that the starting point is never set too far
back compared to the existing forkchoice state, to avoid an intensive reorg because of misconfiguration.

Implementers note: step 1-4 are known as `FindL2Heads`. Step 5 is currently part of the Engine Queue reset.
This may change to isolate the starting-point search from the bare reset logic.

#### Resetting derivation stages

1. L1 Traversal: start at L1 `base` as first block to be pulled by next stage.
2. L1 Retrieval: empty previous data, and fetch the `base` L1 data, or defer the fetching work to a later pipeline step.
3. Frame Queue: empty the queue.
4. Channel Bank: empty the channel bank.
5. Channel Reader: reset any batch decoding state.
6. Batch Queue: empty the batch queue, use `base` as initial L1 point of reference.
7. Payload Attributes Derivation: empty any batch/attributes state.
8. Engine Queue:
   - Initialize L2 forkchoice state with syncing start point state. (`finalized`/`safe`/`unsafe`)
   - Initialize the L1 point of reference of the stage to `base`.
   - Require a forkchoice update as first task
   - Reset any finality data

Where necessary, stages starting at `base` can initialize their system-config from data encoded in the `l2base` block.

#### About reorgs Post-Merge

Note that post-[merge], the depth of reorgs will be bounded by the [L1 finality delay][l1-finality]
(2 L1 beacon epochs, or approximately 13 minutes, unless more than 1/3 of the network consistently disagrees).
New L1 blocks may be finalized every L1 beacon epoch (approximately 6.4 minutes), and depending on these
finality-signals and batch-inclusion, the derived L2 chain will become irreversible as well.

Note that this form of finalization only affects inputs, and nodes can then subjectively say the chain is irreversible,
by reproducing the chain from these irreversible inputs and the set protocol rules and parameters.

This is however completely unrelated to the outputs posted on L1, which require a form of proof like a fault-proof or
zk-proof to finalize. Optimistic-rollup outputs like withdrawals on L1 are only labeled "finalized" after passing a week
without dispute (fault proof challenge window), a name-collision with the proof-of-stake finalization.

[merge]: https://ethereum.org/en/upgrades/merge/
[l1-finality]: https://ethereum.org/en/developers/docs/consensus-mechanisms/pos/#finality

------------------------------------------------------------------------------------------------------------------------

# Deriving Payload Attributes

[deriving-payload-attr]: #deriving-payload-attributes

For every L2 block derived from L1 data, we need to build [payload attributes][g-payload-attr],
represented by an [expanded version][expanded-payload] of the [`PayloadAttributesV1`][eth-payload] object,
which includes additional `transactions` and `noTxPool` fields.

This process happens during the payloads-attributes queue ran by a verifier node, as well as during block-production
ran by a sequencer node (the sequencer may enable the tx-pool usage if the transactions are batch-submitted).

[expanded-payload]: exec-engine.md#extended-payloadattributesv1
[eth-payload]: https://github.com/ethereum/execution-apis/blob/main/src/engine/paris.md#payloadattributesv1

## Deriving the Transaction List

For each L2 block to be created by the sequencer, we start from a [sequencer batch][g-sequencer-batch] matching the
target L2 block number. This could potentially be an empty auto-generated batch, if the L1 chain did not include a batch
for the target L2 block number. [Remember][batch-format] that the batch includes a [sequencing
epoch][g-sequencing-epoch] number, an L2 timestamp, and a transaction list.

This block is part of a [sequencing epoch][g-sequencing-epoch],
whose number matches that of an L1 block (its *[L1 origin][g-l1-origin]*).
This L1 block is used to derive L1 attributes and (for the first L2 block in the epoch) user deposits.

Therefore, a [`PayloadAttributesV1`][expanded-payload] object must include the following transactions:

- one or more [deposited transactions][g-deposited], of two kinds:
  - a single *[L1 attributes deposited transaction][g-l1-attr-deposit]*, derived from the L1 origin.
  - for the first L2 block in the epoch, zero or more *[user-deposited transactions][g-user-deposited]*, derived from
    the [receipts][g-receipts] of the L1 origin.
- zero or more *[sequenced transactions][g-sequencing]*: regular transactions signed by L2 users, included in the
  sequencer batch.

Transactions **must** appear in this order in the payload attributes.

The L1 attributes are read from the L1 block header, while deposits are read from the L1 block's [receipts][g-receipts].
Refer to the [**deposit contract specification**][deposit-contract-spec] for details on how deposits are encoded as log
entries.

[deposit-contract-spec]: deposits.md#deposit-contract

## Building Individual Payload Attributes

[payload attributes]: #building-individual-payload-attributes

After deriving the transactions list, the rollup node constructs a [`PayloadAttributesV1`][extended-attributes] as
follows:

- `timestamp` is set to the batch's timestamp.
- `random` is set to the `prev_randao` L1 block attribute.
- `suggestedFeeRecipient` is set to the Sequencer Fee Vault address. See [Fee Vaults] specification.
- `transactions` is the array of the derived transactions: deposited transactions and sequenced transactions, all
  encoded with [EIP-2718].
- `noTxPool` is set to `true`, to use the exact above `transactions` list when constructing the block.
- `gasLimit` is set to the current `gasLimit` value in the [system configuration][g-system-config] of this payload.

[extended-attributes]: exec-engine.md#extended-payloadattributesv1
[Fee Vaults]: exec-engine.md#fee-vaults<|MERGE_RESOLUTION|>--- conflicted
+++ resolved
@@ -515,20 +515,11 @@
 
 Upon reading, process each channel in the order they were added to the channel bank. For each frame:
 
-<<<<<<< HEAD
 - if the channel is timed out, remove it from the channel-bank
 - otherwise, if the channel is ready, then read it, remove it from the channel bank and stop processing further channels
 
 A channel is ready if:
 
-=======
-Upon reading, while the first opened channel is timed-out, remove it from the channel-bank.
-
-Once the first opened channel, if any, is not timed-out and is ready, then it is read and removed from the channel-bank.
-
-A channel is ready if:
-
->>>>>>> d8d41bcb
 - The channel is closed
 - The channel has a contiguous sequence of frames until the closing frame
 
@@ -542,11 +533,7 @@
 Frame insertion conditions:
 
 - New frames matching timed-out channels that have not yet been pruned from the channel-bank are dropped.
-<<<<<<< HEAD
 - Duplicate frames (by frame number) for frames that have not been pruned from the channel-bank are dropped.
-=======
-- Duplicate frames (by frame number) for frames that have not yet been pruned from the channel-bank are dropped.
->>>>>>> d8d41bcb
 - Duplicate closes (new frame `is_last == 1`, but the channel has already seen a closing frame and has not yet been
     pruned from the channel-bank) are dropped.
 
